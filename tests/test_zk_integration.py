--- conflicted
+++ resolved
@@ -429,19 +429,15 @@
         learning_rate=0.01
     )
 
-    statement = SGDStepStatement(
-        W_t_root=b"before" * 8,
-<<<<<<< HEAD
-=======
-        W_t1_root=b"after" * 8,
->>>>>>> 7f3d6d56
-        batch_root=b"batch" * 8,
-        hparams_hash=b"hparams" * 4,
-        W_t1_root=b"after" * 8,
-        step_nonce=0,
-        step_number=1,
-        epoch=1
-    )
+statement = SGDStepStatement(
+    W_t_root=b"before" * 8,
+    batch_root=b"batch" * 8,
+    hparams_hash=b"hparams" * 4,
+    W_t1_root=b"after" * 8,
+    step_nonce=0,
+    step_number=1,
+    epoch=1
+)
     
     # Should be able to generate proof
     proof = prover.prove_sgd_step(statement, witness)
