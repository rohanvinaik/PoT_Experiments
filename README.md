--- conflicted
+++ resolved
@@ -11,9 +11,8 @@
 
 Reproduce with: `bash run_all.sh` (details in [EXPERIMENTS.md](EXPERIMENTS.md)).
 
-Note: “Security components” under `pot/security/` are prototypes; core verification uses `pot/core/*` and `scripts/run_*` only.
-<<<<<<< HEAD
- 
+Note: "Security components" under `pot/security/` are prototypes; core verification uses `pot/core/*` and `scripts/run_*` only.
+
 ## Relation to Proof-of-Learning
 
 PoT offers statistical model-identity checks and complements cryptographic Proof-of-Learning (PoL) systems that attest to training provenance. PoL schemes require access to training traces or commitments and have recently improved via polynomial commitments and gradient compression, while PoT operates post-hoc on black-box models. Combining PoT with PoL can bind behavioral fingerprints to verifiable training histories.
@@ -39,30 +38,6 @@
 
 ## Reproducibility
 
-=======
-
-## Threat model
-
-Adversary may (i) fine-tune or compress a copy, (ii) perform wrapper routing, (iii) access up to a fraction ρ of past challenges, (iv) query black-box APIs polynomially. We do **not** claim resistance to: white-box access to the reference weights, on-path traffic modification during verification, or hardware attestation bypass. See E4/E2 for measured robustness.
-
-## Verification profiles
-
-- **quick**: `n=16`, τ from prior calibration, `seq=EB(delta=0.1)`
-- **standard**: `n=128`, τ calibrated on held-out, `seq=EB(delta=0.02)`
-- **comp**: `n=512`, τ + EB + SPRT audit trace, leakage-resilient challenges
-
-## Claims ↔ Evidence map
-
-| Claim | Exact config | Command | Artifact |
-|------|--------------|---------|----------|
-| AUROC ≈ 0.99 | α=β=0.01, τ=0.05, n=512, vision:texture | `python scripts/run_grid.py --config configs/vision_cifar10.yaml --exp E1` | `outputs/vision_cifar10/E1/roc.png`, `outputs/vision_cifar10/E1/grid_results.jsonl` |
-| FAR ~0.4%, FRR ~0–1.2% | τ=0.05, n=256, EB | `python scripts/run_verify.py --config configs/vision_cifar10.yaml --challenge_family vision:texture --n 256 --seq eb --store-trace` | `outputs/vision_cifar10/E3/verify.jsonl` |
-| 2–3 queries avg | EB `delta=0.02`, `B=1` | `python scripts/run_verify.py --config configs/vision_cifar10.yaml --n 512 --seq eb --store-trace` | `outputs/vision_cifar10/E5/sequential_trace.jsonl` |
-| ρ=0.25 leakage | targeted fine-tune attack | `python scripts/run_attack.py --config configs/lm_small.yaml --attack targeted_finetune --rho 0.25` | `attacks/targeted_finetune_rho0.25/attack_log.jsonl` |
-
-## Reproducibility
-
->>>>>>> 5890cdf3
 - **Environment**: tested on CUDA 12, cuDNN 9, torch 2.8 (see `requirements.txt` for Python deps).
 - **GPU**: A100 40GB.
 - **Seeds**: `[0, 1, 2]` set in configs; additionally set `PYTHONHASHSEED`, `np.random.seed`, `torch.manual_seed`.
@@ -75,10 +50,7 @@
   export CUBLAS_WORKSPACE_CONFIG=:4096:8
   torch.use_deterministic_algorithms(True)
   ```
-<<<<<<< HEAD
-=======
 
->>>>>>> 5890cdf3
 ## Quick start
 
 ### Installation
@@ -129,7 +101,6 @@
 pot = ProofOfTraining({'verification_type': 'fuzzy', 'model_type': 'vision', 'security_level': 'high'})
 result = pot.perform_verification(model, model_id="model_v1", profile="standard")
 ```
-<<<<<<< HEAD
 
 `pot/prototypes/training_provenance_auditor.py` provides an experimental training-provenance auditor and optional blockchain logging sink.
 
@@ -150,6 +121,7 @@
 ```
 
 ## Baselines
+
 PoT is compared against:
 
 - benign-input fingerprints (FBI),
@@ -185,50 +157,7 @@
 7. Time-aware tolerance for version drift.
 
 ## Use cases
-=======
 
-`pot/prototypes/training_provenance_auditor.py` provides an experimental training-provenance auditor and optional blockchain logging sink.
-
-## Project structure
-
-```
-PoT_Experiments/
-├── pot/
-│   ├── core/          # Statistical verification and cryptography
-│   ├── vision/        # Vision model experiments
-│   ├── lm/            # Language model experiments
-│   ├── eval/          # Evaluation metrics and plots
-│   ├── security/      # Prototype security components
-│   └── prototypes/    # Experimental provenance auditor
-├── scripts/           # Experiment runner scripts
-├── configs/           # Experiment configurations
-└── EXPERIMENTS.md     # Detailed experimental protocols
-```
-
-## Baselines
-
-PoT achieves AUROC ≈ 0.99 vs 0.85–0.96 for simple distance/published baselines under our setup; see experiment E6 for full details and confidence intervals.
-
-## Limitations
-
-- Adversary with full weight access can trivially pass verification by serving the reference.
-- Non-IID drift beyond tested ranges can increase FRR; re-calibration required.
-- Fuzzy hashing provides approximate matching tolerant to tokenization/formatting drift; not a cryptographic primitive and used only as an auxiliary signal.
-- Results on closed-source APIs may differ due to server-side nondeterminism.
-
-## Key innovations
-
-1. Empirical Bernstein bounds for tighter confidence intervals.
-2. Sequential probability ratio tests for early stopping.
-3. Token-level fuzzy hashing for tokenization drift.
-4. Cryptographically derived challenges with epoch-based key rotation.
-5. Coverage–separation trade-off analysis for challenge design.
-6. Wrapper attack detection via timing and consistency checks.
-7. Time-aware tolerance for version drift.
-
-## Use cases
-
->>>>>>> 5890cdf3
 - Model authentication before deployment
 - Regulatory compliance and audit trails
 - IP protection via statistical verification
